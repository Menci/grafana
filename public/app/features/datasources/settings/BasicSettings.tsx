<<<<<<< HEAD
import React, { FC } from 'react';
import { Label } from '@grafana/ui';

=======
import React, { SFC } from 'react';
import { FormLabel } from '@grafana/ui';
>>>>>>> 9ecfc39b
import { Switch } from '../../../core/components/Switch/Switch';

export interface Props {
  dataSourceName: string;
  isDefault: boolean;
  onNameChange: (name: string) => void;
  onDefaultChange: (value: boolean) => void;
}

const BasicSettings: FC<Props> = ({ dataSourceName, isDefault, onDefaultChange, onNameChange }) => {
  return (
    <div className="gf-form-group">
      <div className="gf-form-inline">
        <div className="gf-form max-width-30" style={{ marginRight: '3px' }}>
          <FormLabel
            tooltip={
              'The name is used when you select the data source in panels. The Default data source is ' +
              'preselected in new panels.'
            }
          >
            Name
          </FormLabel>
          <input
            className="gf-form-input max-width-23"
            type="text"
            value={dataSourceName}
            placeholder="Name"
            onChange={event => onNameChange(event.target.value)}
            required
          />
        </div>
        <Switch label="Default" checked={isDefault} onChange={event => onDefaultChange(event.target.checked)} />
      </div>
    </div>
  );
};

export default BasicSettings;<|MERGE_RESOLUTION|>--- conflicted
+++ resolved
@@ -1,11 +1,5 @@
-<<<<<<< HEAD
 import React, { FC } from 'react';
-import { Label } from '@grafana/ui';
-
-=======
-import React, { SFC } from 'react';
 import { FormLabel } from '@grafana/ui';
->>>>>>> 9ecfc39b
 import { Switch } from '../../../core/components/Switch/Switch';
 
 export interface Props {
