import config from 'app/core/config';
import _ from 'lodash';
import $ from 'jquery';
import { appEvents, profiler } from 'app/core/core';
import { PanelModel } from 'app/features/dashboard/panel_model';
import Remarkable from 'remarkable';
import { GRID_CELL_HEIGHT, GRID_CELL_VMARGIN, LS_PANEL_COPY_KEY } from 'app/core/constants';
import store from 'app/core/store';
import { metricsTabDirective } from './metrics_tab';
import { vizTabDirective } from './viz_tab';

const TITLE_HEIGHT = 27;
const PANEL_BORDER = 2;

import { Emitter } from 'app/core/core';

export class PanelCtrl {
  panel: any;
  error: any;
  dashboard: any;
  editorTabIndex: number;
  pluginName: string;
  pluginId: string;
  editorTabs: any;
  $scope: any;
  $injector: any;
  $location: any;
  $timeout: any;
  inspector: any;
  editModeInitiated: boolean;
  height: any;
  containerHeight: any;
  events: Emitter;
  timing: any;
  loading: boolean;

  constructor($scope, $injector) {
    this.$injector = $injector;
    this.$location = $injector.get('$location');
    this.$scope = $scope;
    this.$timeout = $injector.get('$timeout');
    this.editorTabIndex = 0;
    this.events = this.panel.events;
    this.timing = {};

    const plugin = config.panels[this.panel.type];
    if (plugin) {
      this.pluginId = plugin.id;
      this.pluginName = plugin.name;
    }

    $scope.$on('component-did-mount', () => this.panelDidMount());

    $scope.$on('$destroy', () => {
      this.events.emit('panel-teardown');
      this.events.removeAllListeners();
    });
  }

  init() {
    this.dashboard.panelInitialized(this.panel);
  }

  panelDidMount() {
    this.events.emit('component-did-mount');
  }

  renderingCompleted() {
    profiler.renderingCompleted(this.panel.id, this.timing);
  }

  refresh() {
    this.panel.refresh();
  }

  publishAppEvent(evtName, evt) {
    this.$scope.$root.appEvent(evtName, evt);
  }

  changeView(fullscreen, edit) {
    this.publishAppEvent('panel-change-view', {
      fullscreen: fullscreen,
      edit: edit,
      panelId: this.panel.id,
    });
  }

  viewPanel() {
    this.changeView(true, false);
  }

  editPanel() {
    this.changeView(true, true);
  }

  exitFullscreen() {
    this.changeView(false, false);
  }

  initEditMode() {
    this.editorTabs = [];
    this.addEditorTab('Queries', metricsTabDirective, 0, 'fa fa-database');
    this.addEditorTab('Visualization', vizTabDirective, 1, 'fa fa-line-chart');
    this.addEditorTab('General', 'public/app/partials/panelgeneral.html');

    this.editModeInitiated = true;
    this.events.emit('init-edit-mode', null);

    const urlTab = (this.$injector.get('$routeParams').tab || '').toLowerCase();
    if (urlTab) {
      this.editorTabs.forEach((tab, i) => {
        if (tab.title.toLowerCase() === urlTab) {
          this.editorTabIndex = i;
        }
      });
    }
  }

  changeTab(newIndex) {
    this.editorTabIndex = newIndex;
    const route = this.$injector.get('$route');
    route.current.params.tab = this.editorTabs[newIndex].title.toLowerCase();
    route.updateParams();
  }

<<<<<<< HEAD
  addEditorTab(title, directiveFn, index?, icon?) {
    var editorTab = { title, directiveFn, icon };
=======
  addEditorTab(title, directiveFn, index?) {
    const editorTab = { title, directiveFn };
>>>>>>> 35a24032

    if (_.isString(directiveFn)) {
      editorTab.directiveFn = () => {
        return { templateUrl: directiveFn };
      };
    }

    if (index) {
      this.editorTabs.splice(index, 0, editorTab);
    } else {
      this.editorTabs.push(editorTab);
    }
  }

  getMenu() {
    const menu = [];
    menu.push({
      text: 'View',
      click: 'ctrl.viewPanel();',
      icon: 'fa fa-fw fa-eye',
      shortcut: 'v',
    });

    if (this.dashboard.meta.canEdit) {
      menu.push({
        text: 'Edit',
        click: 'ctrl.editPanel();',
        role: 'Editor',
        icon: 'fa fa-fw fa-edit',
        shortcut: 'e',
      });
    }

    menu.push({
      text: 'Share',
      click: 'ctrl.sharePanel();',
      icon: 'fa fa-fw fa-share',
      shortcut: 'p s',
    });

    // Additional items from sub-class
    menu.push(...this.getAdditionalMenuItems());

    const extendedMenu = this.getExtendedMenu();
    menu.push({
      text: 'More ...',
      click: '',
      icon: 'fa fa-fw fa-cube',
      submenu: extendedMenu,
    });

    if (this.dashboard.meta.canEdit) {
      menu.push({ divider: true, role: 'Editor' });
      menu.push({
        text: 'Remove',
        click: 'ctrl.removePanel();',
        role: 'Editor',
        icon: 'fa fa-fw fa-trash',
        shortcut: 'p r',
      });
    }

    return menu;
  }

  getExtendedMenu() {
<<<<<<< HEAD
    let menu = [];
    if (!this.panel.fullscreen && this.dashboard.meta.canEdit) {
=======
    const menu = [];
    if (!this.fullscreen && this.dashboard.meta.canEdit) {
>>>>>>> 35a24032
      menu.push({
        text: 'Duplicate',
        click: 'ctrl.duplicate()',
        role: 'Editor',
        shortcut: 'p d',
      });

      menu.push({
        text: 'Copy',
        click: 'ctrl.copyPanel()',
        role: 'Editor',
      });
    }

    menu.push({
      text: 'Panel JSON',
      click: 'ctrl.editPanelJson(); dismiss();',
    });

    this.events.emit('init-panel-actions', menu);
    return menu;
  }

  // Override in sub-class to add items before extended menu
  getAdditionalMenuItems() {
    return [];
  }

  otherPanelInFullscreenMode() {
    return this.dashboard.meta.fullscreen && !this.panel.fullscreen;
  }

  calculatePanelHeight() {
<<<<<<< HEAD
    if (this.panel.fullscreen) {
      var docHeight = $(window).height();
      var editHeight = Math.floor(docHeight * 0.4);
      var fullscreenHeight = Math.floor(docHeight * 0.8);
      this.containerHeight = this.panel.isEditing ? editHeight : fullscreenHeight;
=======
    if (this.fullscreen) {
      const docHeight = $(window).height();
      const editHeight = Math.floor(docHeight * 0.4);
      const fullscreenHeight = Math.floor(docHeight * 0.8);
      this.containerHeight = this.editMode ? editHeight : fullscreenHeight;
>>>>>>> 35a24032
    } else {
      this.containerHeight = this.panel.gridPos.h * GRID_CELL_HEIGHT + (this.panel.gridPos.h - 1) * GRID_CELL_VMARGIN;
    }

    if (this.panel.soloMode) {
      this.containerHeight = $(window).height();
    }

    // hacky solution
    if (this.panel.isEditing && !this.editModeInitiated) {
      this.initEditMode();
    }

    this.height = this.containerHeight - (PANEL_BORDER + TITLE_HEIGHT);
  }

  render(payload?) {
    this.timing.renderStart = new Date().getTime();
    this.events.emit('render', payload);
  }

  duplicate() {
    this.dashboard.duplicatePanel(this.panel);
  }

  removePanel() {
    this.publishAppEvent('panel-remove', {
      panelId: this.panel.id,
    });
  }

  editPanelJson() {
    const editScope = this.$scope.$root.$new();
    editScope.object = this.panel.getSaveModel();
    editScope.updateHandler = this.replacePanel.bind(this);
    editScope.enableCopy = true;

    this.publishAppEvent('show-modal', {
      src: 'public/app/partials/edit_json.html',
      scope: editScope,
    });
  }

  copyPanel() {
    store.set(LS_PANEL_COPY_KEY, JSON.stringify(this.panel.getSaveModel()));
    appEvents.emit('alert-success', ['Panel copied. Open Add Panel to paste']);
  }

  replacePanel(newPanel, oldPanel) {
    const dashboard = this.dashboard;
    const index = _.findIndex(dashboard.panels, panel => {
      return panel.id === oldPanel.id;
    });

    const deletedPanel = dashboard.panels.splice(index, 1);
    this.dashboard.events.emit('panel-removed', deletedPanel);

    newPanel = new PanelModel(newPanel);
    newPanel.id = oldPanel.id;

    dashboard.panels.splice(index, 0, newPanel);
    dashboard.sortPanelsByGridPos();
    dashboard.events.emit('panel-added', newPanel);
  }

  sharePanel() {
    const shareScope = this.$scope.$new();
    shareScope.panel = this.panel;
    shareScope.dashboard = this.dashboard;

    this.publishAppEvent('show-modal', {
      src: 'public/app/features/dashboard/partials/shareModal.html',
      scope: shareScope,
    });
  }

  getInfoMode() {
    if (this.error) {
      return 'error';
    }
    if (!!this.panel.description) {
      return 'info';
    }
    if (this.panel.links && this.panel.links.length) {
      return 'links';
    }
    return '';
  }

  getInfoContent(options) {
    let markdown = this.panel.description;

    if (options.mode === 'tooltip') {
      markdown = this.error || this.panel.description;
    }

    const linkSrv = this.$injector.get('linkSrv');
    const sanitize = this.$injector.get('$sanitize');
    const templateSrv = this.$injector.get('templateSrv');
    const interpolatedMarkdown = templateSrv.replace(markdown, this.panel.scopedVars);
    let html = '<div class="markdown-html">';

    html += new Remarkable().render(interpolatedMarkdown);

    if (this.panel.links && this.panel.links.length > 0) {
      html += '<ul>';
      for (const link of this.panel.links) {
        const info = linkSrv.getPanelLinkAnchorInfo(link, this.panel.scopedVars);
        html +=
          '<li><a class="panel-menu-link" href="' +
          info.href +
          '" target="' +
          info.target +
          '">' +
          info.title +
          '</a></li>';
      }
      html += '</ul>';
    }

    html += '</div>';
    return sanitize(html);
  }

  openInspector() {
    const modalScope = this.$scope.$new();
    modalScope.panel = this.panel;
    modalScope.dashboard = this.dashboard;
    modalScope.panelInfoHtml = this.getInfoContent({ mode: 'inspector' });

    modalScope.inspector = $.extend(true, {}, this.inspector);
    this.publishAppEvent('show-modal', {
      src: 'public/app/features/dashboard/partials/inspector.html',
      scope: modalScope,
    });
  }
}<|MERGE_RESOLUTION|>--- conflicted
+++ resolved
@@ -123,13 +123,8 @@
     route.updateParams();
   }
 
-<<<<<<< HEAD
   addEditorTab(title, directiveFn, index?, icon?) {
-    var editorTab = { title, directiveFn, icon };
-=======
-  addEditorTab(title, directiveFn, index?) {
-    const editorTab = { title, directiveFn };
->>>>>>> 35a24032
+    const editorTab = { title, directiveFn, icon };
 
     if (_.isString(directiveFn)) {
       editorTab.directiveFn = () => {
@@ -196,13 +191,8 @@
   }
 
   getExtendedMenu() {
-<<<<<<< HEAD
-    let menu = [];
+    const menu = [];
     if (!this.panel.fullscreen && this.dashboard.meta.canEdit) {
-=======
-    const menu = [];
-    if (!this.fullscreen && this.dashboard.meta.canEdit) {
->>>>>>> 35a24032
       menu.push({
         text: 'Duplicate',
         click: 'ctrl.duplicate()',
@@ -236,19 +226,11 @@
   }
 
   calculatePanelHeight() {
-<<<<<<< HEAD
     if (this.panel.fullscreen) {
-      var docHeight = $(window).height();
-      var editHeight = Math.floor(docHeight * 0.4);
-      var fullscreenHeight = Math.floor(docHeight * 0.8);
-      this.containerHeight = this.panel.isEditing ? editHeight : fullscreenHeight;
-=======
-    if (this.fullscreen) {
       const docHeight = $(window).height();
       const editHeight = Math.floor(docHeight * 0.4);
       const fullscreenHeight = Math.floor(docHeight * 0.8);
-      this.containerHeight = this.editMode ? editHeight : fullscreenHeight;
->>>>>>> 35a24032
+      this.containerHeight = this.panel.isEditing ? editHeight : fullscreenHeight;
     } else {
       this.containerHeight = this.panel.gridPos.h * GRID_CELL_HEIGHT + (this.panel.gridPos.h - 1) * GRID_CELL_VMARGIN;
     }
