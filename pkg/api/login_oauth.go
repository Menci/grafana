package api

import (
	"github.com/grafana/grafana/pkg/apimachinery/errutil"
	"github.com/grafana/grafana/pkg/infra/metrics"
	"github.com/grafana/grafana/pkg/middleware/cookies"
	"github.com/grafana/grafana/pkg/services/authn"
	contextmodel "github.com/grafana/grafana/pkg/services/contexthandler/model"
	"github.com/grafana/grafana/pkg/services/featuremgmt"
	"github.com/grafana/grafana/pkg/web"
)

const (
	OauthStateCookieName = "oauth_state"
	OauthPKCECookieName  = "oauth_code_verifier"
)

func (hs *HTTPServer) OAuthLogin(reqCtx *contextmodel.ReqContext) {
	name := web.Params(reqCtx.Req)[":name"]

	if errorParam := reqCtx.Query("error"); errorParam != "" {
		errorDesc := reqCtx.Query("error_description")
		hs.log.Error("failed to login ", "error", errorParam, "errorDesc", errorDesc)
		hs.redirectWithError(reqCtx, errutil.Unauthorized("oauth.login", errutil.WithPublicMessage(hs.Cfg.OAuthLoginErrorMessage)).Errorf("Login provider denied login request"))
		return
	}

<<<<<<< HEAD
	query := reqCtx.Req.URL.Query()
=======
	code := reqCtx.Query("code")
	redirectTo := reqCtx.Query("redirectTo")

>>>>>>> fa330900
	req := &authn.Request{HTTPRequest: reqCtx.Req}

	// Handle initiate login.
	if query.Has("initiate") {
		redirect, err := hs.authnService.RedirectURL(reqCtx.Req.Context(), authn.ClientWithPrefix(name), req)
		if err != nil {
			reqCtx.Redirect(hs.redirectURLWithErrorCookie(reqCtx, err))
			return
		}

		cookies.WriteCookie(reqCtx.Resp, OauthStateCookieName, redirect.Extra[authn.KeyOAuthState], hs.Cfg.OAuthCookieMaxAge, hs.CookieOptionsFromCfg)

		if hs.Features.IsEnabledGlobally(featuremgmt.FlagUseSessionStorageForRedirection) {
			cookies.WriteCookie(reqCtx.Resp, "redirectTo", redirectTo, hs.Cfg.OAuthCookieMaxAge, hs.CookieOptionsFromCfg)
		}
		if pkce := redirect.Extra[authn.KeyOAuthPKCE]; pkce != "" {
			cookies.WriteCookie(reqCtx.Resp, OauthPKCECookieName, pkce, hs.Cfg.OAuthCookieMaxAge, hs.CookieOptionsFromCfg)
		}

		reqCtx.Redirect(redirect.URL)
		return
	}

	// Handle implicit callback, or old (cached?) initiate URL without "?initiate".
	if !query.Has("code") && !query.Has("access_token") {
		resp := reqCtx.Resp
		resp.Header().Add("Content-Type", "text/html")
		resp.Write([]byte(`<html>
			<body>
				<script>
					var hash_query = document.location.hash.slice(1);
					var params = new URLSearchParams(hash_query);
					var is_implicit_callback = params.has("access_token") || params.has("error");
					document.location.replace(document.location.origin + document.location.pathname + (
						is_implicit_callback
							? ("?" + hash_query)
							: "?initiate"
					));
				</script>
			</body>
		</html>`))
		return
	}

	// Handle implicit callback 2nd stage (if "access_token" presents) or access code flow (if "code" presents).

	identity, err := hs.authnService.Login(reqCtx.Req.Context(), authn.ClientWithPrefix(name), req)
	// NOTE: always delete these cookies, even if login failed
	cookies.DeleteCookie(reqCtx.Resp, OauthStateCookieName, hs.CookieOptionsFromCfg)
	cookies.DeleteCookie(reqCtx.Resp, OauthPKCECookieName, hs.CookieOptionsFromCfg)

	if err != nil {
		reqCtx.Redirect(hs.redirectURLWithErrorCookie(reqCtx, err))
		return
	}

	metrics.MApiLoginOAuth.Inc()
	authn.HandleLoginRedirect(reqCtx.Req, reqCtx.Resp, hs.Cfg, identity, hs.ValidateRedirectTo, hs.Features)
}<|MERGE_RESOLUTION|>--- conflicted
+++ resolved
@@ -25,13 +25,7 @@
 		return
 	}
 
-<<<<<<< HEAD
 	query := reqCtx.Req.URL.Query()
-=======
-	code := reqCtx.Query("code")
-	redirectTo := reqCtx.Query("redirectTo")
-
->>>>>>> fa330900
 	req := &authn.Request{HTTPRequest: reqCtx.Req}
 
 	// Handle initiate login.
@@ -45,6 +39,7 @@
 		cookies.WriteCookie(reqCtx.Resp, OauthStateCookieName, redirect.Extra[authn.KeyOAuthState], hs.Cfg.OAuthCookieMaxAge, hs.CookieOptionsFromCfg)
 
 		if hs.Features.IsEnabledGlobally(featuremgmt.FlagUseSessionStorageForRedirection) {
+			redirectTo := reqCtx.Query("redirectTo")
 			cookies.WriteCookie(reqCtx.Resp, "redirectTo", redirectTo, hs.Cfg.OAuthCookieMaxAge, hs.CookieOptionsFromCfg)
 		}
 		if pkce := redirect.Extra[authn.KeyOAuthPKCE]; pkce != "" {
