package api

import (
	"github.com/Unknwon/macaron"
	"github.com/grafana/grafana/pkg/api/dtos"
	"github.com/grafana/grafana/pkg/middleware"
	m "github.com/grafana/grafana/pkg/models"
	"github.com/macaron-contrib/binding"
)

// Register adds http routes
func Register(r *macaron.Macaron) {
	reqSignedIn := middleware.Auth(&middleware.AuthOptions{ReqSignedIn: true})
	reqGrafanaAdmin := middleware.Auth(&middleware.AuthOptions{ReqSignedIn: true, ReqGrafanaAdmin: true})
	reqEditorRole := middleware.RoleAuth(m.ROLE_EDITOR, m.ROLE_ADMIN)
	reqOrgAdmin := middleware.RoleAuth(m.ROLE_ADMIN)
	quota := middleware.Quota
	bind := binding.Bind

	// not logged in views
	r.Get("/", reqSignedIn, Index)
	r.Get("/logout", Logout)
	r.Post("/login", quota("session"), bind(dtos.LoginCommand{}), wrap(LoginPost))
	r.Get("/login/:name", quota("session"), OAuthLogin)
	r.Get("/login", LoginView)
	r.Get("/invite/:code", Index)

	// authed views
	r.Get("/profile/", reqSignedIn, Index)
	r.Get("/org/", reqSignedIn, Index)
	r.Get("/org/new", reqSignedIn, Index)
	r.Get("/datasources/", reqSignedIn, Index)
	r.Get("/datasources/edit/*", reqSignedIn, Index)
	r.Get("/org/users/", reqSignedIn, Index)
	r.Get("/org/apikeys/", reqSignedIn, Index)
	r.Get("/dashboard/import/", reqSignedIn, Index)
	r.Get("/admin/settings", reqGrafanaAdmin, Index)
	r.Get("/admin/users", reqGrafanaAdmin, Index)
	r.Get("/admin/users/create", reqGrafanaAdmin, Index)
	r.Get("/admin/users/edit/:id", reqGrafanaAdmin, Index)
	r.Get("/admin/orgs", reqGrafanaAdmin, Index)
	r.Get("/admin/orgs/edit/:id", reqGrafanaAdmin, Index)

	r.Get("/org/apps", reqSignedIn, Index)
	r.Get("/org/apps/edit/*", reqSignedIn, Index)

	r.Get("/dashboard/*", reqSignedIn, Index)
	r.Get("/dashboard-solo/*", reqSignedIn, Index)

	// sign up
	r.Get("/signup", Index)
	r.Get("/api/user/signup/options", wrap(GetSignUpOptions))
	r.Post("/api/user/signup", quota("user"), bind(dtos.SignUpForm{}), wrap(SignUp))
	r.Post("/api/user/signup/step2", bind(dtos.SignUpStep2Form{}), wrap(SignUpStep2))

	// invited
	r.Get("/api/user/invite/:code", wrap(GetInviteInfoByCode))
	r.Post("/api/user/invite/complete", bind(dtos.CompleteInviteForm{}), wrap(CompleteInvite))

	// reset password
	r.Get("/user/password/send-reset-email", Index)
	r.Get("/user/password/reset", Index)

	r.Post("/api/user/password/send-reset-email", bind(dtos.SendResetPasswordEmailForm{}), wrap(SendResetPasswordEmail))
	r.Post("/api/user/password/reset", bind(dtos.ResetUserPasswordForm{}), wrap(ResetPassword))

	// dashboard snapshots
	r.Post("/api/snapshots/", bind(m.CreateDashboardSnapshotCommand{}), CreateDashboardSnapshot)
	r.Get("/dashboard/snapshot/*", Index)

	r.Get("/api/snapshot/shared-options/", GetSharingOptions)
	r.Get("/api/snapshots/:key", GetDashboardSnapshot)
	r.Get("/api/snapshots-delete/:key", DeleteDashboardSnapshot)

	// api renew session based on remember cookie
	r.Get("/api/login/ping", quota("session"), LoginApiPing)

	// authed api
	r.Group("/api", func() {

		// user (signed in)
		r.Group("/user", func() {
			r.Get("/", wrap(GetSignedInUser))
			r.Put("/", bind(m.UpdateUserCommand{}), wrap(UpdateSignedInUser))
			r.Post("/using/:id", wrap(UserSetUsingOrg))
			r.Get("/orgs", wrap(GetSignedInUserOrgList))
			r.Post("/stars/dashboard/:id", wrap(StarDashboard))
			r.Delete("/stars/dashboard/:id", wrap(UnstarDashboard))
			r.Put("/password", bind(m.ChangeUserPasswordCommand{}), wrap(ChangeUserPassword))
			r.Get("/quotas", wrap(GetUserQuotas))
		})

		// users (admin permission required)
		r.Group("/users", func() {
			r.Get("/", wrap(SearchUsers))
			r.Get("/:id", wrap(GetUserById))
			r.Get("/:id/orgs", wrap(GetUserOrgList))
			r.Put("/:id", bind(m.UpdateUserCommand{}), wrap(UpdateUser))
		}, reqGrafanaAdmin)

		// org information available to all users.
		r.Group("/org", func() {
			r.Get("/", wrap(GetOrgCurrent))
			r.Get("/quotas", wrap(GetOrgQuotas))
		})

		// current org
		r.Group("/org", func() {
			r.Put("/", bind(dtos.UpdateOrgForm{}), wrap(UpdateOrgCurrent))
			r.Put("/address", bind(dtos.UpdateOrgAddressForm{}), wrap(UpdateOrgAddressCurrent))
			r.Post("/users", quota("user"), bind(m.AddOrgUserCommand{}), wrap(AddOrgUserToCurrentOrg))
			r.Get("/users", wrap(GetOrgUsersForCurrentOrg))
			r.Patch("/users/:userId", bind(m.UpdateOrgUserCommand{}), wrap(UpdateOrgUserForCurrentOrg))
			r.Delete("/users/:userId", wrap(RemoveOrgUserForCurrentOrg))

			// invites
			r.Get("/invites", wrap(GetPendingOrgInvites))
			r.Post("/invites", quota("user"), bind(dtos.AddInviteForm{}), wrap(AddOrgInvite))
			r.Patch("/invites/:code/revoke", wrap(RevokeInvite))

			// apps
			r.Get("/apps", wrap(GetAppPlugins))
			r.Post("/apps", bind(m.UpdateAppPluginCmd{}), wrap(UpdateAppPlugin))
		}, reqOrgAdmin)

		// create new org
		r.Post("/orgs", quota("org"), bind(m.CreateOrgCommand{}), wrap(CreateOrg))

		// search all orgs
		r.Get("/orgs", reqGrafanaAdmin, wrap(SearchOrgs))

		// orgs (admin routes)
		r.Group("/orgs/:orgId", func() {
			r.Get("/", wrap(GetOrgById))
			r.Put("/", bind(dtos.UpdateOrgForm{}), wrap(UpdateOrg))
			r.Put("/address", bind(dtos.UpdateOrgAddressForm{}), wrap(UpdateOrgAddress))
			r.Delete("/", wrap(DeleteOrgById))
			r.Get("/users", wrap(GetOrgUsers))
			r.Post("/users", bind(m.AddOrgUserCommand{}), wrap(AddOrgUser))
			r.Patch("/users/:userId", bind(m.UpdateOrgUserCommand{}), wrap(UpdateOrgUser))
			r.Delete("/users/:userId", wrap(RemoveOrgUser))
			r.Get("/quotas", wrap(GetOrgQuotas))
			r.Put("/quotas/:target", bind(m.UpdateOrgQuotaCmd{}), wrap(UpdateOrgQuota))
		}, reqGrafanaAdmin)

		// auth api keys
		r.Group("/auth/keys", func() {
			r.Get("/", wrap(GetApiKeys))
			r.Post("/", quota("api_key"), bind(m.AddApiKeyCommand{}), wrap(AddApiKey))
			r.Delete("/:id", wrap(DeleteApiKey))
		}, reqOrgAdmin)

		// Data sources
		r.Group("/datasources", func() {
			r.Get("/", GetDataSources)
			r.Post("/", quota("data_source"), bind(m.AddDataSourceCommand{}), AddDataSource)
			r.Put("/:id", bind(m.UpdateDataSourceCommand{}), UpdateDataSource)
			r.Delete("/:id", DeleteDataSource)
			r.Get("/:id", wrap(GetDataSourceById))
			r.Get("/plugins", GetDataSourcePlugins)
		}, reqOrgAdmin)

		r.Get("/frontend/settings/", GetFrontendSettings)
		r.Any("/datasources/proxy/:id/*", reqSignedIn, ProxyDataSourceRequest)
		r.Any("/datasources/proxy/:id", reqSignedIn, ProxyDataSourceRequest)

		// Dashboard
		r.Group("/dashboards", func() {
			r.Combo("/db/:slug").Get(GetDashboard).Delete(DeleteDashboard)
			r.Post("/db", reqEditorRole, bind(m.SaveDashboardCommand{}), PostDashboard)
			r.Get("/file/:file", GetDashboardFromJsonFile)
			r.Get("/home", GetHomeDashboard)
			r.Get("/tags", GetDashboardTags)
		})

		// Search
		r.Get("/search/", Search)

		// metrics
		r.Get("/metrics/test", GetTestMetrics)

	}, reqSignedIn)

	// admin api
	r.Group("/api/admin", func() {
		r.Get("/settings", AdminGetSettings)
		r.Post("/users", bind(dtos.AdminCreateUserForm{}), AdminCreateUser)
		r.Put("/users/:id/password", bind(dtos.AdminUpdateUserPasswordForm{}), AdminUpdateUserPassword)
		r.Put("/users/:id/permissions", bind(dtos.AdminUpdateUserPermissionsForm{}), AdminUpdateUserPermissions)
		r.Delete("/users/:id", AdminDeleteUser)
		r.Get("/users/:id/quotas", wrap(GetUserQuotas))
		r.Put("/users/:id/quotas/:target", bind(m.UpdateUserQuotaCmd{}), wrap(UpdateUserQuota))
	}, reqGrafanaAdmin)

	// rendering
	r.Get("/render/*", reqSignedIn, RenderToPng)

<<<<<<< HEAD
	InitApiPluginRoutes(r)

=======
>>>>>>> c19a2e5b
	r.NotFound(NotFoundHandler)
}<|MERGE_RESOLUTION|>--- conflicted
+++ resolved
@@ -195,10 +195,7 @@
 	// rendering
 	r.Get("/render/*", reqSignedIn, RenderToPng)
 
-<<<<<<< HEAD
 	InitApiPluginRoutes(r)
 
-=======
->>>>>>> c19a2e5b
 	r.NotFound(NotFoundHandler)
 }