--- conflicted
+++ resolved
@@ -30,20 +30,8 @@
 
 	switch grafanaDBCfg.Type {
 	case migrator.SQLite:
-<<<<<<< HEAD
-		connStr := grafanaDBCfg.ConnectionString
-		// Initilize connection using xorm engine so we can reuse it for both migrations and data store
-		engine, err := xorm.NewEngine(grafanaDBCfg.Type, connStr, nil)
-		if err != nil {
-			return nil, fmt.Errorf("failed to connect to database: %w", err)
-		}
-
-		m := migrator.NewMigrator(engine, cfg)
-		if err := migration.RunWithMigrator(m, cfg, zassets.EmbedMigrations, zassets.SQLiteMigrationDir); err != nil {
-=======
 		connStr := sqliteConnectionString(grafanaDBCfg.ConnectionString)
 		if err := migration.Run(cfg, migrator.SQLite, connStr, assets.EmbedMigrations, assets.SqliteMigrationDir); err != nil {
->>>>>>> fa330900
 			return nil, fmt.Errorf("failed to run migrations: %w", err)
 		}
 
